{ mkDerivation, ansi-terminal, ansi-wl-pprint, attoparsec, base
, base16-bytestring, bytestring, case-insensitive, charset
<<<<<<< HEAD
, containers, contravariant, criterion, cryptohash, deepseq
, directory, exceptions, filepath, haskeline, http-client
, http-client-tls, insert-ordered-containers, lens-family-core
, megaparsec, mtl, optparse-generic, parsers, prettyprinter
, prettyprinter-ansi-terminal, repline, scientific, stdenv, tasty
, tasty-hunit, text, text-format, transformers
=======
, containers, contravariant, cryptohash, deepseq, directory
, exceptions, filepath, haskeline, http-client, http-client-tls
, insert-ordered-containers, lens-family-core, mtl
, optparse-generic, parsers, prettyprinter
, prettyprinter-ansi-terminal, repline, scientific, stdenv, tasty
, tasty-hunit, text, text-format, transformers, trifecta
>>>>>>> 78b91b85
, unordered-containers, vector
}:
mkDerivation {
  pname = "dhall";
  version = "1.10.0";
  src = ./.;
  isLibrary = true;
  isExecutable = true;
  libraryHaskellDepends = [
    ansi-terminal ansi-wl-pprint attoparsec base base16-bytestring
    bytestring case-insensitive charset containers contravariant
    criterion cryptohash directory exceptions filepath http-client
    http-client-tls insert-ordered-containers lens-family-core
    megaparsec parsers prettyprinter prettyprinter-ansi-terminal
    scientific text text-format transformers unordered-containers
    vector
  ];
  executableHaskellDepends = [
    ansi-terminal base containers haskeline mtl optparse-generic
<<<<<<< HEAD
    prettyprinter prettyprinter-ansi-terminal repline text
=======
    prettyprinter prettyprinter-ansi-terminal repline text trifecta
>>>>>>> 78b91b85
  ];
  testHaskellDepends = [
    base containers deepseq insert-ordered-containers prettyprinter
    tasty tasty-hunit text vector
  ];
  benchmarkHaskellDepends = [ base criterion ];
  description = "A configuration language guaranteed to terminate";
  license = stdenv.lib.licenses.bsd3;
}<|MERGE_RESOLUTION|>--- conflicted
+++ resolved
@@ -1,20 +1,11 @@
 { mkDerivation, ansi-terminal, ansi-wl-pprint, attoparsec, base
-, base16-bytestring, bytestring, case-insensitive, charset
-<<<<<<< HEAD
-, containers, contravariant, criterion, cryptohash, deepseq
-, directory, exceptions, filepath, haskeline, http-client
-, http-client-tls, insert-ordered-containers, lens-family-core
-, megaparsec, mtl, optparse-generic, parsers, prettyprinter
+, base16-bytestring, bytestring, case-insensitive, containers
+, contravariant, criterion, cryptohash, deepseq, directory
+, exceptions, filepath, haskeline, http-client, http-client-tls
+, insert-ordered-containers, lens-family-core, megaparsec, mtl
+, optparse-generic, parsers, prettyprinter
 , prettyprinter-ansi-terminal, repline, scientific, stdenv, tasty
 , tasty-hunit, text, text-format, transformers
-=======
-, containers, contravariant, cryptohash, deepseq, directory
-, exceptions, filepath, haskeline, http-client, http-client-tls
-, insert-ordered-containers, lens-family-core, mtl
-, optparse-generic, parsers, prettyprinter
-, prettyprinter-ansi-terminal, repline, scientific, stdenv, tasty
-, tasty-hunit, text, text-format, transformers, trifecta
->>>>>>> 78b91b85
 , unordered-containers, vector
 }:
 mkDerivation {
@@ -24,27 +15,22 @@
   isLibrary = true;
   isExecutable = true;
   libraryHaskellDepends = [
-    ansi-terminal ansi-wl-pprint attoparsec base base16-bytestring
-    bytestring case-insensitive charset containers contravariant
-    criterion cryptohash directory exceptions filepath http-client
-    http-client-tls insert-ordered-containers lens-family-core
-    megaparsec parsers prettyprinter prettyprinter-ansi-terminal
-    scientific text text-format transformers unordered-containers
-    vector
+    ansi-wl-pprint attoparsec base base16-bytestring bytestring
+    case-insensitive containers contravariant criterion cryptohash
+    deepseq directory exceptions filepath http-client http-client-tls
+    insert-ordered-containers lens-family-core megaparsec parsers
+    prettyprinter prettyprinter-ansi-terminal scientific text
+    text-format transformers unordered-containers vector
   ];
   executableHaskellDepends = [
-    ansi-terminal base containers haskeline mtl optparse-generic
-<<<<<<< HEAD
-    prettyprinter prettyprinter-ansi-terminal repline text
-=======
-    prettyprinter prettyprinter-ansi-terminal repline text trifecta
->>>>>>> 78b91b85
+    ansi-terminal base haskeline mtl optparse-generic prettyprinter
+    prettyprinter-ansi-terminal repline text
   ];
   testHaskellDepends = [
-    base containers deepseq insert-ordered-containers prettyprinter
-    tasty tasty-hunit text vector
+    base deepseq insert-ordered-containers prettyprinter tasty
+    tasty-hunit text vector
   ];
-  benchmarkHaskellDepends = [ base criterion ];
+  benchmarkHaskellDepends = [ base criterion text ];
   description = "A configuration language guaranteed to terminate";
   license = stdenv.lib.licenses.bsd3;
 }